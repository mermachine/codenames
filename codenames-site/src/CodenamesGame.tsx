--- conflicted
+++ resolved
@@ -439,11 +439,7 @@
                 </button>
               </div>
 
-<<<<<<< HEAD
-              <div ref={chatContainerRef} className="flex-1 overflow-y-auto bg-gray-900 rounded p-3 space-y-2">
-=======
-              <div className="flex-1 overflow-y-auto bg-[#080318]/80 rounded p-3 space-y-2">
->>>>>>> c458979c
+              <div ref={chatContainerRef} className="flex-1 overflow-y-auto bg-[#080318]/80 rounded p-3 space-y-2">
                 {gameState?.shared_context?.map((msg, idx) => (
                   <div key={idx} className={`${msg.isPrivate && !showPrivateThoughts ? 'hidden' : ''}`}>
                     <div className={`text-xs ${getChatMessageStyle(msg)}`}>
